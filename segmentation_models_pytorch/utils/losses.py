import torch.nn as nn

from . import base
from . import functional as F
from ..base.modules import Activation


class JaccardLoss(base.Loss):
    def __init__(self, eps=1.0, activation=None, ignore_channels=None, **kwargs):
        super().__init__(**kwargs)
        self.eps = eps
        self.activation = Activation(activation)
        self.ignore_channels = ignore_channels

    def forward(self, y_pr, y_gt):
        y_pr = self.activation(y_pr)
        axis = [2,3] if len(y_pr.shape) == 4 else []
        return 1 - F.jaccard(
<<<<<<< HEAD
            y_pr, y_gt,
            axis=axis,
=======
            y_pr,
            y_gt,
>>>>>>> 06fdd31a
            eps=self.eps,
            threshold=None,
            ignore_channels=self.ignore_channels,
        )


class DiceLoss(base.Loss):
    def __init__(self, eps=1.0, beta=1.0, activation=None, ignore_channels=None, **kwargs):
        super().__init__(**kwargs)
        self.eps = eps
        self.beta = beta
        self.activation = Activation(activation)
        self.ignore_channels = ignore_channels

    def forward(self, y_pr, y_gt):
        y_pr = self.activation(y_pr)
        axis = [2,3] if len(y_pr.shape) == 4 else []
        return 1 - F.f_score(
<<<<<<< HEAD
            y_pr, y_gt,
            axis=axis,
=======
            y_pr,
            y_gt,
>>>>>>> 06fdd31a
            beta=self.beta,
            eps=self.eps,
            threshold=None,
            ignore_channels=self.ignore_channels,
        )


class L1Loss(nn.L1Loss, base.Loss):
    pass


class MSELoss(nn.MSELoss, base.Loss):
    pass


class CrossEntropyLoss(nn.CrossEntropyLoss, base.Loss):
    pass


class NLLLoss(nn.NLLLoss, base.Loss):
    pass


class BCELoss(nn.BCELoss, base.Loss):
    pass


class BCEWithLogitsLoss(nn.BCEWithLogitsLoss, base.Loss):
    pass<|MERGE_RESOLUTION|>--- conflicted
+++ resolved
@@ -16,13 +16,9 @@
         y_pr = self.activation(y_pr)
         axis = [2,3] if len(y_pr.shape) == 4 else []
         return 1 - F.jaccard(
-<<<<<<< HEAD
-            y_pr, y_gt,
+            y_pr, 
+            y_gt,
             axis=axis,
-=======
-            y_pr,
-            y_gt,
->>>>>>> 06fdd31a
             eps=self.eps,
             threshold=None,
             ignore_channels=self.ignore_channels,
@@ -41,13 +37,9 @@
         y_pr = self.activation(y_pr)
         axis = [2,3] if len(y_pr.shape) == 4 else []
         return 1 - F.f_score(
-<<<<<<< HEAD
-            y_pr, y_gt,
+            y_pr, 
+            y_gt,
             axis=axis,
-=======
-            y_pr,
-            y_gt,
->>>>>>> 06fdd31a
             beta=self.beta,
             eps=self.eps,
             threshold=None,
