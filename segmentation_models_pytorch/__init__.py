--- conflicted
+++ resolved
@@ -2,11 +2,8 @@
 from .linknet import Linknet
 from .fpn import FPN
 from .pspnet import PSPNet
-<<<<<<< HEAD
 from .deeplabv3 import DeepLabV3
-=======
 from .pan import PAN
->>>>>>> 81dd6a4c
 
 from . import encoders
 from . import utils
