from .decoder import UnetDecoder
from ..base import EncoderDecoder
from ..encoders import get_encoder


class Unet(EncoderDecoder):
    """Unet_ is a fully convolution neural network for image semantic segmentation

    Args:
        encoder_name: name of classification model (without last dense layers) used as feature
            extractor to build segmentation model.
        encoder_weights: one of ``None`` (random initialization), ``imagenet`` (pre-training on ImageNet).
        decoder_channels: list of numbers of ``Conv2D`` layer filters in decoder blocks
        decoder_use_batchnorm: if ``True``, ``BatchNormalisation`` layer between ``Conv2D`` and ``Activation`` layers
<<<<<<< HEAD
            is used.
        decoder_attention_type: attention module used in decoder of the model
            One of [``None``, ``scse``]
=======
            is used. If 'inplace' InplaceABN will be used, allows to decrease memory consumption.
            One of [True, False, 'inplace']
>>>>>>> f5cf4b86
        classes: a number of classes for output (output shape - ``(batch, classes, h, w)``).
        final_activation: activation function to apply after final convolution;
            One of [``sigmoid``, ``softmax``, ``logsoftmax``, ``identity``, callable, None]
        center: if ``True`` add ``Conv2dReLU`` block on encoder head (useful for VGG models)
<<<<<<< HEAD

=======
        attention_type: attention module used in decoder of the model
            One of [``None``, ``scse``]
>>>>>>> f5cf4b86
    Returns:
        ``torch.nn.Module``: **Unet**

    .. _Unet:
        https://arxiv.org/pdf/1505.04597

    """

    def __init__(
            self,
            encoder_name='resnet34',
            encoder_weights='imagenet',
            decoder_use_batchnorm=True,
            decoder_channels=(256, 128, 64, 32, 16),
            decoder_attention_type=None,
            classes=1,
            final_activation=None,
            center=False,  # usefull for VGG models
    ):
        encoder = get_encoder(
            encoder_name,
            encoder_weights=encoder_weights
        )

        decoder = UnetDecoder(
            encoder_channels=encoder.out_shapes,
            decoder_channels=decoder_channels,
            final_channels=classes,
            use_batchnorm=decoder_use_batchnorm,
            center=center,
            attention_type=decoder_attention_type,
            final_activation=final_activation,
        )

        super().__init__(encoder, decoder)

        self.name = 'u-{}'.format(encoder_name)<|MERGE_RESOLUTION|>--- conflicted
+++ resolved
@@ -1,9 +1,10 @@
 from .decoder import UnetDecoder
-from ..base import EncoderDecoder
 from ..encoders import get_encoder
+from ..base import SegmentationModel
+from ..base import SegmentationHead, ClassificationHead
 
 
-class Unet(EncoderDecoder):
+class Unet(SegmentationModel):
     """Unet_ is a fully convolution neural network for image semantic segmentation
 
     Args:
@@ -12,24 +13,15 @@
         encoder_weights: one of ``None`` (random initialization), ``imagenet`` (pre-training on ImageNet).
         decoder_channels: list of numbers of ``Conv2D`` layer filters in decoder blocks
         decoder_use_batchnorm: if ``True``, ``BatchNormalisation`` layer between ``Conv2D`` and ``Activation`` layers
-<<<<<<< HEAD
-            is used.
+            is used. If 'inplace' InplaceABN will be used, allows to decrease memory consumption.
+            One of [True, False, 'inplace']
         decoder_attention_type: attention module used in decoder of the model
             One of [``None``, ``scse``]
-=======
-            is used. If 'inplace' InplaceABN will be used, allows to decrease memory consumption.
-            One of [True, False, 'inplace']
->>>>>>> f5cf4b86
         classes: a number of classes for output (output shape - ``(batch, classes, h, w)``).
         final_activation: activation function to apply after final convolution;
             One of [``sigmoid``, ``softmax``, ``logsoftmax``, ``identity``, callable, None]
         center: if ``True`` add ``Conv2dReLU`` block on encoder head (useful for VGG models)
-<<<<<<< HEAD
 
-=======
-        attention_type: attention module used in decoder of the model
-            One of [``None``, ``scse``]
->>>>>>> f5cf4b86
     Returns:
         ``torch.nn.Module``: **Unet**
 
@@ -39,31 +31,44 @@
     """
 
     def __init__(
-            self,
-            encoder_name='resnet34',
-            encoder_weights='imagenet',
-            decoder_use_batchnorm=True,
-            decoder_channels=(256, 128, 64, 32, 16),
-            decoder_attention_type=None,
-            classes=1,
-            final_activation=None,
-            center=False,  # usefull for VGG models
+        self,
+        encoder_name="resnet34",
+        encoder_weights="imagenet",
+        encoder_depth=5,
+        decoder_use_batchnorm=True,
+        decoder_channels=(256, 128, 64, 32, 16),
+        decoder_attention_type=None,
+        classes=1,
+        activation=None,
+        aux_params=None,
     ):
-        encoder = get_encoder(
-            encoder_name,
-            encoder_weights=encoder_weights
+        super().__init__()
+
+        self.encoder = get_encoder(
+            encoder_name, depth=encoder_depth, weights=encoder_weights
         )
 
-        decoder = UnetDecoder(
-            encoder_channels=encoder.out_shapes,
+        self.decoder = UnetDecoder(
+            encoder_channels=self.encoder.out_channels,
             decoder_channels=decoder_channels,
-            final_channels=classes,
+            n_blocks=encoder_depth,
             use_batchnorm=decoder_use_batchnorm,
-            center=center,
+            center=True if encoder_name.startswith("vgg") else False,
             attention_type=decoder_attention_type,
-            final_activation=final_activation,
         )
 
-        super().__init__(encoder, decoder)
+        self.segmentation_head = SegmentationHead(
+            in_channels=decoder_channels[-1],
+            out_channels=classes,
+            activation=activation,
+            kernel_size=3,
+        )
 
-        self.name = 'u-{}'.format(encoder_name)+        if aux_params is not None:
+            self.classification_head = ClassificationHead(
+                in_channels=self.encoder.out_channels[-1], **aux_params
+            )
+        else:
+            self.classification_head = None
+
+        self.name = "u-{}".format(encoder_name)