--- conflicted
+++ resolved
@@ -1,9 +1,9 @@
 from .decoder import FPNDecoder
-from ..base import EncoderDecoder
+from ..base import SegmentationModel, SegmentationHead, ClassificationHead
 from ..encoders import get_encoder
 
 
-class FPN(EncoderDecoder):
+class FPN(SegmentationModel):
     """FPN_ is a fully convolution neural network for image semantic segmentation
     Args:
         encoder_name: name of classification model (without last dense layers) used as feature
@@ -13,18 +13,13 @@
         decoder_segmentation_channels: a number of convolution filters in segmentation head of FPN_.
         classes: a number of classes for output (output shape - ``(batch, classes, h, w)``).
         dropout: spatial dropout rate in range (0, 1).
-<<<<<<< HEAD
-        final_activation: activation function to apply after final convolution;
-            One of [``sigmoid``, ``softmax``, ``logsoftmax``, ``identity``, callable, None]
-
-=======
         activation: activation function used in ``.predict(x)`` method for inference.
             One of [``sigmoid``, ``softmax``, callable, None]
         final_upsampling: optional, final upsampling factor
             (default is 4 to preserve input -> output spatial shape identity)
         decoder_merge_policy: determines how to merge outputs inside FPN.
             One of [``add``, ``cat``]
->>>>>>> f5cf4b86
+
     Returns:
         ``torch.nn.Module``: **FPN**
 
@@ -36,38 +31,47 @@
     def __init__(
             self,
             encoder_name='resnet34',
+            encoder_depth=5,
             encoder_weights='imagenet',
             decoder_pyramid_channels=256,
             decoder_segmentation_channels=128,
+            decoder_merge_policy='add',
+            decoder_dropout=0.2,
             classes=1,
-            dropout=0.2,
-<<<<<<< HEAD
-            final_activation=None,
-=======
-            activation='sigmoid',
-            final_upsampling=4,
-            decoder_merge_policy='add'
->>>>>>> f5cf4b86
+            activation=None,
+            upsampling=4,
+            aux_params=None,
     ):
-        encoder = get_encoder(
+        super().__init__()
+
+        self.encoder = get_encoder(
             encoder_name,
-            encoder_weights=encoder_weights
+            depth=encoder_depth,
+            weights=encoder_weights,
         )
 
-        decoder = FPNDecoder(
-            encoder_channels=encoder.out_shapes,
+        self.decoder = FPNDecoder(
+            encoder_channels=self.encoder.out_channels,
+            encoder_depth=encoder_depth,
             pyramid_channels=decoder_pyramid_channels,
             segmentation_channels=decoder_segmentation_channels,
-            final_channels=classes,
-            dropout=dropout,
-<<<<<<< HEAD
-            final_activation=final_activation,
-=======
-            final_upsampling=final_upsampling,
+            dropout=decoder_dropout,
             merge_policy=decoder_merge_policy
->>>>>>> f5cf4b86
         )
 
-        super().__init__(encoder, decoder)
+        self.segmentation_head = SegmentationHead(
+            in_channels=self.decoder.out_channels,
+            out_channels=classes,
+            activation=activation,
+            kernel_size=1,
+            upsampling=upsampling,
+        )
+
+        if aux_params is not None:
+            self.classification_head = ClassificationHead(
+                in_channels=self.encoder.out_channels[-1], **aux_params
+            )
+        else:
+            self.classification_head = None
 
         self.name = 'fpn-{}'.format(encoder_name)