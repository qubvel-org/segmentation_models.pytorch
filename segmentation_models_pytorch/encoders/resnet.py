--- conflicted
+++ resolved
@@ -34,16 +34,12 @@
 
 
 class ResNetEncoder(ResNet, EncoderMixin):
-    def __init__(self, out_channels, depth=5, strided_layers=None, **kwargs):
+    def __init__(self, out_channels, depth=5, **kwargs):
         super().__init__(**kwargs)
         self._depth = depth
         self._out_channels = out_channels
         self._in_channels = 3
-<<<<<<< HEAD
-        self._strided_layers = strided_layers or dict()
-=======
-
->>>>>>> 81dd6a4c
+
         del self.fc
         del self.avgpool
 
@@ -73,18 +69,6 @@
         super().load_state_dict(state_dict, **kwargs)
 
 
-strided_layers_basic_block = {
-    3: ('layer3.0.conv1', 'layer3.0.downsample.0'),
-    4: ('layer3.0.conv1', 'layer3.0.downsample.0'),
-    5: ('layer4.0.conv1', 'layer4.0.downsample.0'),
-}
-
-strided_layers_bottleneck_block = {
-    3: ('layer3.0.conv2', 'layer3.0.downsample.0'),
-    4: ('layer3.0.conv2', 'layer3.0.downsample.0'),
-    5: ('layer4.0.conv2', 'layer4.0.downsample.0'),
-}
-
 resnet_encoders = {
     "resnet18": {
         "encoder": ResNetEncoder,
@@ -93,7 +77,6 @@
             "out_channels": (3, 64, 64, 128, 256, 512),
             "block": BasicBlock,
             "layers": [2, 2, 2, 2],
-            "strided_layers": strided_layers_basic_block,
         },
     },
     "resnet34": {
@@ -103,7 +86,6 @@
             "out_channels": (3, 64, 64, 128, 256, 512),
             "block": BasicBlock,
             "layers": [3, 4, 6, 3],
-            "strided_layers": strided_layers_basic_block,
         },
     },
     "resnet50": {
@@ -113,7 +95,6 @@
             "out_channels": (3, 64, 256, 512, 1024, 2048),
             "block": Bottleneck,
             "layers": [3, 4, 6, 3],
-            "strided_layers": strided_layers_bottleneck_block,
         },
     },
     "resnet101": {
@@ -123,7 +104,6 @@
             "out_channels": (3, 64, 256, 512, 1024, 2048),
             "block": Bottleneck,
             "layers": [3, 4, 23, 3],
-            "strided_layers": strided_layers_bottleneck_block,
         },
     },
     "resnet152": {
@@ -133,7 +113,6 @@
             "out_channels": (3, 64, 256, 512, 1024, 2048),
             "block": Bottleneck,
             "layers": [3, 8, 36, 3],
-            "strided_layers": strided_layers_bottleneck_block,
         },
     },
     "resnext50_32x4d": {
@@ -155,7 +134,6 @@
             "layers": [3, 4, 6, 3],
             "groups": 32,
             "width_per_group": 4,
-            "strided_layers": strided_layers_bottleneck_block,
         },
     },
     "resnext101_32x8d": {
@@ -186,7 +164,6 @@
             "layers": [3, 4, 23, 3],
             "groups": 32,
             "width_per_group": 8,
-            "strided_layers": strided_layers_bottleneck_block,
         },
     },
     "resnext101_32x16d": {
@@ -208,7 +185,6 @@
             "layers": [3, 4, 23, 3],
             "groups": 32,
             "width_per_group": 16,
-            "strided_layers": strided_layers_bottleneck_block,
         },
     },
     "resnext101_32x32d": {
@@ -230,7 +206,6 @@
             "layers": [3, 4, 23, 3],
             "groups": 32,
             "width_per_group": 32,
-            "strided_layers": strided_layers_bottleneck_block,
         },
     },
     "resnext101_32x48d": {
@@ -252,7 +227,6 @@
             "layers": [3, 4, 23, 3],
             "groups": 32,
             "width_per_group": 48,
-            "strided_layers": strided_layers_bottleneck_block,
         },
     },
 }