import functools
import torch.utils.model_zoo as model_zoo

from .resnet import resnet_encoders
from .dpn import dpn_encoders
from .vgg import vgg_encoders
from .senet import senet_encoders
from .densenet import densenet_encoders
from .inceptionresnetv2 import inceptionresnetv2_encoders
from .inceptionv4 import inceptionv4_encoders
from .efficientnet import efficient_net_encoders
from .mobilenet import mobilenet_encoders
from .mobilenet_v3 import mobilenet_v3_encoders
from .xception import xception_encoders
from .timm_efficientnet import timm_efficientnet_encoders
from .timm_resnest import timm_resnest_encoders
from .timm_res2net import timm_res2net_encoders
from .timm_regnet import timm_regnet_encoders
from .timm_sknet import timm_sknet_encoders
<<<<<<< HEAD
from .timm_mobilenetv3 import timm_mobilenetv3_encoders
=======
try:
    from .timm_gernet import timm_gernet_encoders
except ImportError as e:
    timm_gernet_encoders = {}
    print("Current timm version doesn't support GERNet."
          "If GERNet support is needed please update timm")

>>>>>>> 23a54b48
from ._preprocessing import preprocess_input

encoders = {}
encoders.update(resnet_encoders)
encoders.update(dpn_encoders)
encoders.update(vgg_encoders)
encoders.update(senet_encoders)
encoders.update(densenet_encoders)
encoders.update(inceptionresnetv2_encoders)
encoders.update(inceptionv4_encoders)
encoders.update(efficient_net_encoders)
encoders.update(mobilenet_encoders)
encoders.update(mobilenet_v3_encoders)
encoders.update(xception_encoders)
encoders.update(timm_efficientnet_encoders)
encoders.update(timm_resnest_encoders)
encoders.update(timm_res2net_encoders)
encoders.update(timm_regnet_encoders)
encoders.update(timm_sknet_encoders)
<<<<<<< HEAD
encoders.update(timm_mobilenetv3_encoders)
=======
encoders.update(timm_gernet_encoders)
>>>>>>> 23a54b48


def get_encoder(name, in_channels=3, depth=5, weights=None):

    try:
        Encoder = encoders[name]["encoder"]
    except KeyError:
        raise KeyError("Wrong encoder name `{}`, supported encoders: {}".format(name, list(encoders.keys())))

    params = encoders[name]["params"]
    params.update(depth=depth)
    encoder = Encoder(**params)

    if weights is not None:
        try:
            settings = encoders[name]["pretrained_settings"][weights]
        except KeyError:
            raise KeyError("Wrong pretrained weights `{}` for encoder `{}`. Available options are: {}".format(
                weights, name, list(encoders[name]["pretrained_settings"].keys()),
            ))
        encoder.load_state_dict(model_zoo.load_url(settings["url"]))

    encoder.set_in_channels(in_channels)

    return encoder


def get_encoder_names():
    return list(encoders.keys())


def get_preprocessing_params(encoder_name, pretrained="imagenet"):
    settings = encoders[encoder_name]["pretrained_settings"]

    if pretrained not in settings.keys():
        raise ValueError("Available pretrained options {}".format(settings.keys()))

    formatted_settings = {}
    formatted_settings["input_space"] = settings[pretrained].get("input_space")
    formatted_settings["input_range"] = settings[pretrained].get("input_range")
    formatted_settings["mean"] = settings[pretrained].get("mean")
    formatted_settings["std"] = settings[pretrained].get("std")
    return formatted_settings


def get_preprocessing_fn(encoder_name, pretrained="imagenet"):
    params = get_preprocessing_params(encoder_name, pretrained=pretrained)
    return functools.partial(preprocess_input, **params)<|MERGE_RESOLUTION|>--- conflicted
+++ resolved
@@ -17,9 +17,7 @@
 from .timm_res2net import timm_res2net_encoders
 from .timm_regnet import timm_regnet_encoders
 from .timm_sknet import timm_sknet_encoders
-<<<<<<< HEAD
 from .timm_mobilenetv3 import timm_mobilenetv3_encoders
-=======
 try:
     from .timm_gernet import timm_gernet_encoders
 except ImportError as e:
@@ -27,7 +25,6 @@
     print("Current timm version doesn't support GERNet."
           "If GERNet support is needed please update timm")
 
->>>>>>> 23a54b48
 from ._preprocessing import preprocess_input
 
 encoders = {}
@@ -47,11 +44,8 @@
 encoders.update(timm_res2net_encoders)
 encoders.update(timm_regnet_encoders)
 encoders.update(timm_sknet_encoders)
-<<<<<<< HEAD
 encoders.update(timm_mobilenetv3_encoders)
-=======
 encoders.update(timm_gernet_encoders)
->>>>>>> 23a54b48
 
 
 def get_encoder(name, in_channels=3, depth=5, weights=None):
