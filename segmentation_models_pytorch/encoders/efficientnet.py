"""Each encoder should have following attributes and methods and be inherited from `_base.EncoderMixin`

Attributes:

    _out_channels (list of int): specify number of channels for each encoder feature tensor
    _depth (int): specify number of stages in decoder (in other words number of downsampling operations)
    _in_channels (int): default number of input channels in first Conv2d layer for encoder (usually 3)

Methods:

    forward(self, x: torch.Tensor)
        produce list of features of different spatial resolutions, each feature is a 4D torch.tensor of
        shape NCHW (features should be sorted in descending order according to spatial resolution, starting
        with resolution same as input `x` tensor).

        Input: `x` with shape (1, 3, 64, 64)
        Output: [f0, f1, f2, f3, f4, f5] - features with corresponding shapes
                [(1, 3, 64, 64), (1, 64, 32, 32), (1, 128, 16, 16), (1, 256, 8, 8),
                (1, 512, 4, 4), (1, 1024, 2, 2)] (C - dim may differ)

        also should support number of features according to specified depth, e.g. if depth = 5,
        number of feature tensors = 6 (one with same resolution as input and 5 downsampled),
        depth = 3 -> number of feature tensors = 4 (one with same resolution as input and 3 downsampled).
"""

import torch
from typing import List, Dict, Sequence

<<<<<<< HEAD
from efficientnet_pytorch import EfficientNet
from efficientnet_pytorch.utils import get_model_params

=======
>>>>>>> ce651650
from ._base import EncoderMixin
from ._efficientnet import EfficientNet, url_map, url_map_advprop, get_model_params


class EfficientNetEncoder(EfficientNet, EncoderMixin):
    _is_torch_scriptable = False

    def __init__(
        self,
        stage_idxs: List[int],
        out_channels: List[int],
        model_name: str,
        depth: int = 5,
        output_stride: int = 32,
    ):
        if depth > 5 or depth < 1:
            raise ValueError(
                f"{self.__class__.__name__} depth should be in range [1, 5], got {depth}"
            )

        blocks_args, global_params = get_model_params(model_name, override_params=None)
        super().__init__(blocks_args, global_params)

        self._stage_idxs = stage_idxs
        self._depth = depth
        self._in_channels = 3
        self._out_channels = out_channels
        self._output_stride = output_stride

        del self._fc

    def get_stages(self) -> Dict[int, Sequence[torch.nn.Module]]:
        return {
            16: [self._blocks[self._stage_idxs[1] : self._stage_idxs[2]]],
            32: [self._blocks[self._stage_idxs[2] :]],
        }

    def apply_blocks(
        self, x: torch.Tensor, start_idx: int, end_idx: int
    ) -> torch.Tensor:
        drop_connect_rate = self._global_params.drop_connect_rate

        for block_number in range(start_idx, end_idx):
            drop_connect_prob = drop_connect_rate * block_number / len(self._blocks)
            x = self._blocks[block_number](x, drop_connect_prob)

        return x

    def forward(self, x: torch.Tensor) -> List[torch.Tensor]:
        features = [x]

        if self._depth >= 1:
            x = self._conv_stem(x)
            x = self._bn0(x)
            x = self._swish(x)
            features.append(x)

        if self._depth >= 2:
            x = self.apply_blocks(x, 0, self._stage_idxs[0])
            features.append(x)

        if self._depth >= 3:
            x = self.apply_blocks(x, self._stage_idxs[0], self._stage_idxs[1])
            features.append(x)

        if self._depth >= 4:
            x = self.apply_blocks(x, self._stage_idxs[1], self._stage_idxs[2])
            features.append(x)

        if self._depth >= 5:
            x = self.apply_blocks(x, self._stage_idxs[2], len(self._blocks))
            features.append(x)

        return features

    def load_state_dict(self, state_dict, **kwargs):
        state_dict.pop("_fc.bias", None)
        state_dict.pop("_fc.weight", None)
        super().load_state_dict(state_dict, **kwargs)


efficient_net_encoders = {
    "efficientnet-b0": {
        "encoder": EfficientNetEncoder,
        "pretrained_settings": {
            "imagenet": {
                "repo_id": "smp-hub/efficientnet-b0.imagenet",
                "revision": "1bbe7ecc1d5ea1d2058de1a2db063b8701aff314",
            },
            "advprop": {
                "repo_id": "smp-hub/efficientnet-b0.advprop",
                "revision": "29043c08140d9c6ee7de1468d55923f2b06bcec2",
            },
        },
        "params": {
            "out_channels": [3, 32, 24, 40, 112, 320],
            "stage_idxs": [3, 5, 9, 16],
            "model_name": "efficientnet-b0",
        },
    },
    "efficientnet-b1": {
        "encoder": EfficientNetEncoder,
        "pretrained_settings": {
            "imagenet": {
                "repo_id": "smp-hub/efficientnet-b1.imagenet",
                "revision": "5d637466a5215de300a8ccb13a39357df2df2bf4",
            },
            "advprop": {
                "repo_id": "smp-hub/efficientnet-b1.advprop",
                "revision": "2e518b8b0955bbab467f50525578dab6b6086afc",
            },
        },
        "params": {
            "out_channels": [3, 32, 24, 40, 112, 320],
            "stage_idxs": [5, 8, 16, 23],
            "model_name": "efficientnet-b1",
        },
    },
    "efficientnet-b2": {
        "encoder": EfficientNetEncoder,
        "pretrained_settings": {
            "imagenet": {
                "repo_id": "smp-hub/efficientnet-b2.imagenet",
                "revision": "a96d4f0295ffbae18ebba173bf7f3c0c8f21990e",
            },
            "advprop": {
                "repo_id": "smp-hub/efficientnet-b2.advprop",
                "revision": "be788c20dfb0bbe83b4c439f9cfe0dd937c0783e",
            },
        },
        "params": {
            "out_channels": [3, 32, 24, 48, 120, 352],
            "stage_idxs": [5, 8, 16, 23],
            "model_name": "efficientnet-b2",
        },
    },
    "efficientnet-b3": {
        "encoder": EfficientNetEncoder,
        "pretrained_settings": {
            "imagenet": {
                "repo_id": "smp-hub/efficientnet-b3.imagenet",
                "revision": "074c54a6c473e0d294690d49cedb6cf463e7127d",
            },
            "advprop": {
                "repo_id": "smp-hub/efficientnet-b3.advprop",
                "revision": "9ccc166d87bd9c08d6bed4477638c7f4bb3eec78",
            },
        },
        "params": {
            "out_channels": [3, 40, 32, 48, 136, 384],
            "stage_idxs": [5, 8, 18, 26],
            "model_name": "efficientnet-b3",
        },
    },
    "efficientnet-b4": {
        "encoder": EfficientNetEncoder,
        "pretrained_settings": {
            "imagenet": {
                "repo_id": "smp-hub/efficientnet-b4.imagenet",
                "revision": "05cd5dde5dab658f00c463f9b9aa0ced76784f40",
            },
            "advprop": {
                "repo_id": "smp-hub/efficientnet-b4.advprop",
                "revision": "f04caa809ea4eb08ee9e7fd555f5514ebe2a9ef5",
            },
        },
        "params": {
            "out_channels": [3, 48, 32, 56, 160, 448],
            "stage_idxs": [6, 10, 22, 32],
            "model_name": "efficientnet-b4",
        },
    },
    "efficientnet-b5": {
        "encoder": EfficientNetEncoder,
        "pretrained_settings": {
            "imagenet": {
                "repo_id": "smp-hub/efficientnet-b5.imagenet",
                "revision": "69f4d28460a4e421b7860bc26ee7d832e03e01ca",
            },
            "advprop": {
                "repo_id": "smp-hub/efficientnet-b5.advprop",
                "revision": "dabe78fc8ab7ce93ddc2bb156b01db227caede88",
            },
        },
        "params": {
            "out_channels": [3, 48, 40, 64, 176, 512],
            "stage_idxs": [8, 13, 27, 39],
            "model_name": "efficientnet-b5",
        },
    },
    "efficientnet-b6": {
        "encoder": EfficientNetEncoder,
        "pretrained_settings": {
            "imagenet": {
                "repo_id": "smp-hub/efficientnet-b6.imagenet",
                "revision": "8570752016f7c62ae149cffa058550fe44e21c8b",
            },
            "advprop": {
                "repo_id": "smp-hub/efficientnet-b6.advprop",
                "revision": "c2dbb4d1359151165ec7b96cfe54a9cac2142a31",
            },
        },
        "params": {
            "out_channels": [3, 56, 40, 72, 200, 576],
            "stage_idxs": [9, 15, 31, 45],
            "model_name": "efficientnet-b6",
        },
    },
    "efficientnet-b7": {
        "encoder": EfficientNetEncoder,
        "pretrained_settings": {
            "imagenet": {
                "repo_id": "smp-hub/efficientnet-b7.imagenet",
                "revision": "5a5dbe687d612ebc3dca248274fd1191111deda6",
            },
            "advprop": {
                "repo_id": "smp-hub/efficientnet-b7.advprop",
                "revision": "ce33edb4e80c0cde268f098ae2299e23f615577d",
            },
        },
        "params": {
            "out_channels": [3, 64, 48, 80, 224, 640],
            "stage_idxs": [11, 18, 38, 55],
            "model_name": "efficientnet-b7",
        },
    },
}<|MERGE_RESOLUTION|>--- conflicted
+++ resolved
@@ -26,14 +26,8 @@
 import torch
 from typing import List, Dict, Sequence
 
-<<<<<<< HEAD
-from efficientnet_pytorch import EfficientNet
-from efficientnet_pytorch.utils import get_model_params
-
-=======
->>>>>>> ce651650
 from ._base import EncoderMixin
-from ._efficientnet import EfficientNet, url_map, url_map_advprop, get_model_params
+from ._efficientnet import EfficientNet, get_model_params
 
 
 class EfficientNetEncoder(EfficientNet, EncoderMixin):
