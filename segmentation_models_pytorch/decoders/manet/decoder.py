--- conflicted
+++ resolved
@@ -49,12 +49,8 @@
         in_channels: int,
         skip_channels: int,
         out_channels: int,
-<<<<<<< HEAD
-        use_batchnorm: bool = True,
         interpolation_mode: str = "nearest",
-=======
         use_norm: Union[bool, str, Dict[str, Any]] = "batchnorm",
->>>>>>> 44505fd3
         reduction: int = 16,
     ):
         # MFABBlock is just a modified version of SE-blocks, one for skip, one for input
@@ -128,12 +124,8 @@
         in_channels: int,
         skip_channels: int,
         out_channels: int,
-<<<<<<< HEAD
-        use_batchnorm: bool = True,
         interpolation_mode: str = "nearest",
-=======
         use_norm: Union[bool, str, Dict[str, Any]] = "batchnorm",
->>>>>>> 44505fd3
     ):
         super().__init__()
         self.conv1 = md.Conv2dReLU(
@@ -198,11 +190,7 @@
         self.center = PABBlock(head_channels, pab_channels=pab_channels)
 
         # combine decoder keyword arguments
-<<<<<<< HEAD
-        kwargs = dict(use_batchnorm=use_batchnorm, interpolation_mode=interpolation_mode)  # no attention type here
-=======
-        kwargs = dict(use_norm=use_norm)  # no attention type here
->>>>>>> 44505fd3
+        kwargs = dict(use_norm=use_norm, interpolation_mode=interpolation_mode)  # no attention type here
         blocks = [
             MFABBlock(in_ch, skip_ch, out_ch, reduction=reduction, **kwargs)
             if skip_ch > 0
