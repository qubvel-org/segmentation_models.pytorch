--- conflicted
+++ resolved
@@ -43,11 +43,7 @@
                 - dropout (float): Dropout factor in [0, 1)
                 - activation (str): An activation function to apply "sigmoid"/"softmax"
                     (could be **None** to return logits)
-<<<<<<< HEAD
         kwargs: Arguments passed to the encoder class ``__init__()`` function. Applies only to ``timm`` models.
-=======
-        kwargs: Arguments passed to the encoder class ``__init__()`` function. Applies only to ``timm`` models. 
->>>>>>> c97d43a5
             Keys with ``None`` values are pruned before passing.
 
     Returns:
@@ -83,11 +79,6 @@
                     encoder_output_stride
                 )
             )
-<<<<<<< HEAD
-
-=======
-        
->>>>>>> c97d43a5
         self.encoder = get_encoder(
             encoder_name,
             in_channels=in_channels,
@@ -99,11 +90,7 @@
 
         if upsampling is None:
             if encoder_depth <= 3:
-<<<<<<< HEAD
                 scale_factor = 2**encoder_depth
-=======
-                scale_factor = 2 ** encoder_depth
->>>>>>> c97d43a5
             else:
                 scale_factor = encoder_output_stride
         else:
@@ -164,11 +151,7 @@
                 - dropout (float): Dropout factor in [0, 1)
                 - activation (str): An activation function to apply "sigmoid"/"softmax"
                     (could be **None** to return logits)
-<<<<<<< HEAD
         kwargs: Arguments passed to the encoder class ``__init__()`` function. Applies only to ``timm`` models.
-=======
-        kwargs: Arguments passed to the encoder class ``__init__()`` function. Applies only to ``timm`` models. 
->>>>>>> c97d43a5
             Keys with ``None`` values are pruned before passing.
 
     Returns:
