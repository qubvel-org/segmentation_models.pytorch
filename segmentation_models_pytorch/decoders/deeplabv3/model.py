<<<<<<< HEAD
from collections.abc import Iterable
from typing import Literal, Optional
=======
from typing import Any, Optional
>>>>>>> d538393c

from segmentation_models_pytorch.base import (
    ClassificationHead,
    SegmentationHead,
    SegmentationModel,
)
from segmentation_models_pytorch.encoders import get_encoder

from .decoder import DeepLabV3Decoder, DeepLabV3PlusDecoder


class DeepLabV3(SegmentationModel):
    """DeepLabV3_ implementation from "Rethinking Atrous Convolution for Semantic Image Segmentation"

    Args:
        encoder_name: Name of the classification model that will be used as an encoder (a.k.a backbone)
            to extract features of different spatial resolution
        encoder_depth: A number of stages used in encoder in range [3, 5]. Each stage generate features
            two times smaller in spatial dimensions than previous one (e.g. for depth 0 we will have features
            with shapes [(N, C, H, W),], for depth 1 - [(N, C, H, W), (N, C, H // 2, W // 2)] and so on).
            Default is 5
        encoder_weights: One of **None** (random initialization), **"imagenet"** (pre-training on ImageNet) and
            other pretrained weights (see table with available weights for each encoder_name)
        decoder_channels: A number of convolution filters in ASPP module. Default is 256
        encoder_output_stride: Downsampling factor for last encoder features (see original paper for explanation)
        decoder_atrous_rates: Dilation rates for ASPP module (should be an iterable of 3 integer values)
        decoder_aspp_separable: Use separable convolutions in ASPP module. Default is False
        decoder_aspp_dropout: Use dropout in ASPP module projection layer. Default is 0.5
        in_channels: A number of input channels for the model, default is 3 (RGB images)
        classes: A number of classes for output mask (or you can think as a number of channels of output mask)
        activation: An activation function to apply after the final convolution layer.
            Available options are **"sigmoid"**, **"softmax"**, **"logsoftmax"**, **"tanh"**, **"identity"**,
                **callable** and **None**.
            Default is **None**
        upsampling: Final upsampling factor (should have the same value as ``encoder_output_stride`` to preserve input-output spatial shape identity).
        aux_params: Dictionary with parameters of the auxiliary output (classification head). Auxiliary output is build
            on top of encoder if **aux_params** is not **None** (default). Supported params:
                - classes (int): A number of classes
                - pooling (str): One of "max", "avg". Default is "avg"
                - dropout (float): Dropout factor in [0, 1)
                - activation (str): An activation function to apply "sigmoid"/"softmax"
                    (could be **None** to return logits)
        kwargs: Arguments passed to the encoder class ``__init__()`` function. Applies only to ``timm`` models. Keys with ``None`` values are pruned before passing.

    Returns:
        ``torch.nn.Module``: **DeepLabV3**

    .. _DeeplabV3:
        https://arxiv.org/abs/1706.05587

    """

    def __init__(
        self,
        encoder_name: str = "resnet34",
        encoder_depth: int = 5,
        encoder_weights: Optional[str] = "imagenet",
        encoder_output_stride: Literal[8, 16] = 8,
        decoder_channels: int = 256,
        decoder_atrous_rates: Iterable[int] = (12, 24, 36),
        decoder_aspp_separable: bool = False,
        decoder_aspp_dropout: float = 0.5,
        in_channels: int = 3,
        classes: int = 1,
        activation: Optional[str] = None,
        upsampling: Optional[int] = None,
        aux_params: Optional[dict] = None,
        **kwargs: dict[str, Any],
    ):
        super().__init__()

        self.encoder = get_encoder(
            encoder_name,
            in_channels=in_channels,
            depth=encoder_depth,
            weights=encoder_weights,
<<<<<<< HEAD
            output_stride=encoder_output_stride,
=======
            output_stride=8,
            **kwargs,
>>>>>>> d538393c
        )

        self.decoder = DeepLabV3Decoder(
            in_channels=self.encoder.out_channels[-1],
            out_channels=decoder_channels,
            atrous_rates=decoder_atrous_rates,
            aspp_separable=decoder_aspp_separable,
            aspp_dropout=decoder_aspp_dropout,
        )

        self.segmentation_head = SegmentationHead(
            in_channels=self.decoder.out_channels,
            out_channels=classes,
            activation=activation,
            kernel_size=1,
            upsampling=encoder_output_stride if upsampling is None else upsampling,
        )

        if aux_params is not None:
            self.classification_head = ClassificationHead(
                in_channels=self.encoder.out_channels[-1], **aux_params
            )
        else:
            self.classification_head = None


class DeepLabV3Plus(SegmentationModel):
    """DeepLabV3+ implementation from "Encoder-Decoder with Atrous Separable
    Convolution for Semantic Image Segmentation"

    Args:
        encoder_name: Name of the classification model that will be used as an encoder (a.k.a backbone)
            to extract features of different spatial resolution
        encoder_depth: A number of stages used in encoder in range [3, 5]. Each stage generate features
            two times smaller in spatial dimensions than previous one (e.g. for depth 0 we will have features
            with shapes [(N, C, H, W),], for depth 1 - [(N, C, H, W), (N, C, H // 2, W // 2)] and so on).
            Default is 5
        encoder_weights: One of **None** (random initialization), **"imagenet"** (pre-training on ImageNet) and
            other pretrained weights (see table with available weights for each encoder_name)
        encoder_output_stride: Downsampling factor for last encoder features (see original paper for explanation)
        decoder_atrous_rates: Dilation rates for ASPP module (should be an iterable of 3 integer values)
        decoder_aspp_separable: Use separable convolutions in ASPP module. Default is True
        decoder_aspp_dropout: Use dropout in ASPP module projection layer. Default is 0.5
        decoder_channels: A number of convolution filters in ASPP module. Default is 256
        in_channels: A number of input channels for the model, default is 3 (RGB images)
        classes: A number of classes for output mask (or you can think as a number of channels of output mask)
        activation: An activation function to apply after the final convolution layer.
            Available options are **"sigmoid"**, **"softmax"**, **"logsoftmax"**, **"tanh"**, **"identity"**,
                **callable** and **None**.
            Default is **None**
        upsampling: Final upsampling factor. Default is 4 to preserve input-output spatial shape identity
        aux_params: Dictionary with parameters of the auxiliary output (classification head). Auxiliary output is build
            on top of encoder if **aux_params** is not **None** (default). Supported params:
                - classes (int): A number of classes
                - pooling (str): One of "max", "avg". Default is "avg"
                - dropout (float): Dropout factor in [0, 1)
                - activation (str): An activation function to apply "sigmoid"/"softmax"
                    (could be **None** to return logits)
        kwargs: Arguments passed to the encoder class ``__init__()`` function. Applies only to ``timm`` models. Keys with ``None`` values are pruned before passing.

    Returns:
        ``torch.nn.Module``: **DeepLabV3Plus**

    Reference:
        https://arxiv.org/abs/1802.02611v3

    """

    def __init__(
        self,
        encoder_name: str = "resnet34",
        encoder_depth: int = 5,
        encoder_weights: Optional[str] = "imagenet",
        encoder_output_stride: Literal[8, 16] = 16,
        decoder_channels: int = 256,
        decoder_atrous_rates: Iterable[int] = (12, 24, 36),
        decoder_aspp_separable: bool = True,
        decoder_aspp_dropout: float = 0.5,
        in_channels: int = 3,
        classes: int = 1,
        activation: Optional[str] = None,
        upsampling: int = 4,
        aux_params: Optional[dict] = None,
        **kwargs: dict[str, Any],
    ):
        super().__init__()

        self.encoder = get_encoder(
            encoder_name,
            in_channels=in_channels,
            depth=encoder_depth,
            weights=encoder_weights,
            output_stride=encoder_output_stride,
            **kwargs,
        )

        self.decoder = DeepLabV3PlusDecoder(
            encoder_channels=self.encoder.out_channels,
            out_channels=decoder_channels,
            atrous_rates=decoder_atrous_rates,
            output_stride=encoder_output_stride,
            aspp_separable=decoder_aspp_separable,
            aspp_dropout=decoder_aspp_dropout,
        )

        self.segmentation_head = SegmentationHead(
            in_channels=self.decoder.out_channels,
            out_channels=classes,
            activation=activation,
            kernel_size=1,
            upsampling=upsampling,
        )

        if aux_params is not None:
            self.classification_head = ClassificationHead(
                in_channels=self.encoder.out_channels[-1], **aux_params
            )
        else:
            self.classification_head = None<|MERGE_RESOLUTION|>--- conflicted
+++ resolved
@@ -1,9 +1,6 @@
-<<<<<<< HEAD
 from collections.abc import Iterable
 from typing import Literal, Optional
-=======
-from typing import Any, Optional
->>>>>>> d538393c
+
 
 from segmentation_models_pytorch.base import (
     ClassificationHead,
@@ -79,13 +76,9 @@
             encoder_name,
             in_channels=in_channels,
             depth=encoder_depth,
-            weights=encoder_weights,
-<<<<<<< HEAD
+            weights=encoder_weights
             output_stride=encoder_output_stride,
-=======
-            output_stride=8,
             **kwargs,
->>>>>>> d538393c
         )
 
         self.decoder = DeepLabV3Decoder(
