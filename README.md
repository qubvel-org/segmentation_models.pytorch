--- conflicted
+++ resolved
@@ -12,11 +12,7 @@
 
  - High level API (just two lines to create a neural network)
  - 9 models architectures for binary and multi class segmentation (including legendary Unet)
-<<<<<<< HEAD
- - 107 available encoders
-=======
- - 106 available encoders
->>>>>>> f91cc597
+ - 109 available encoders
  - All encoders have pre-trained weights for faster and better convergence
  
 ### [📚 Project Documentation 📚](http://smp.readthedocs.io/)
