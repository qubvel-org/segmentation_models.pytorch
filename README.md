--- conflicted
+++ resolved
@@ -12,11 +12,7 @@
 
  - High level API (just two lines to create a neural network)
  - 9 models architectures for binary and multi class segmentation (including legendary Unet)
-<<<<<<< HEAD
- - 110 available encoders
-=======
- - 109 available encoders
->>>>>>> 23a54b48
+ - 115 available encoders
  - All encoders have pre-trained weights for faster and better convergence
  
 ### [📚 Project Documentation 📚](http://smp.readthedocs.io/)
