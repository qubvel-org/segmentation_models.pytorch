repos:
  - repo: https://github.com/psf/black
    rev: 22.3.0
    hooks:
      - id: black
        args: [ --config=pyproject.toml ]
<<<<<<< HEAD
  - repo: https://github.com/PyCQA/flake8
    rev: 6.0.0
=======
  - repo: https://github.com/pycqa/flake8.git
    rev: 4.0.1
>>>>>>> e5d3db20
    hooks:
    - id: flake8
      args: [ --config=.flake8 ]
      additional_dependencies: [ flake8-docstrings==1.6.0 ]<|MERGE_RESOLUTION|>--- conflicted
+++ resolved
@@ -4,13 +4,8 @@
     hooks:
       - id: black
         args: [ --config=pyproject.toml ]
-<<<<<<< HEAD
-  - repo: https://github.com/PyCQA/flake8
-    rev: 6.0.0
-=======
   - repo: https://github.com/pycqa/flake8.git
     rev: 4.0.1
->>>>>>> e5d3db20
     hooks:
     - id: flake8
       args: [ --config=.flake8 ]
